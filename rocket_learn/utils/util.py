--- conflicted
+++ resolved
@@ -56,7 +56,6 @@
                 observations = [observations]
 
             for policy, obs in zip(policies, observations):
-<<<<<<< HEAD
                 if isinstance(policy, HardcodedAgent):
                     actions = policy.act(last_state)
 
@@ -73,7 +72,7 @@
 
                 elif isinstance(policy, Policy):
                     dist = policy.get_action_distribution(obs)
-                    action_indices = policy.sample_action(dist, deterministic=False)
+                    action_indices = policy.sample_action(dist, deterministic=False) #[0]
                     log_probs = policy.log_prob(dist, action_indices).item()
                     actions = policy.env_compatible(action_indices)
 
@@ -83,12 +82,6 @@
 
                         # to allow different action spaces, pad out short ones (assume later unpadding in parser)
                         actions = np.pad(actions.astype('float64'), (0,8-actions.size), 'constant', constant_values=np.NAN)
-=======
-                dist = policy.get_action_distribution(obs)
-                action_indices = policy.sample_action(dist, deterministic=False)[0]
-                log_probs = policy.log_prob(dist, action_indices).item()
-                actions = policy.env_compatible(action_indices)
->>>>>>> d21bdf77
 
                     all_indices.append(action_indices.numpy())
                     all_actions.append(actions)
